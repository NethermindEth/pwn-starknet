--- conflicted
+++ resolved
@@ -410,16 +410,6 @@
     address: ContractAddress, extension: types::ExtensionProposal
 ) -> felt252 {
     let hash_elements: Array<felt252> = array![
-<<<<<<< HEAD
-=======
-        PwnSimpleLoan::BASE_DOMAIN_SEPARATOR, CHAIN_ID, address.into()
-    ];
-    let domain_separator_hash = poseidon_hash_span(hash_elements.span());
-    let hash_elements: Array<felt252> = array![
-        1901,
-        domain_separator_hash,
-        PwnSimpleLoan::EXTENSION_PROPOSAL_TYPEHASH,
->>>>>>> 9d78807b
         extension.loan_id,
         extension.compensation_address.into(),
         extension.compensation_amount.try_into().expect('get_extension_hash'),
