--- conflicted
+++ resolved
@@ -70,16 +70,11 @@
     pub hub: IPwnHubDispatcher,
     pub config: IPwnConfigDispatcher,
     pub nonce: IRevokedNonceDispatcher,
-<<<<<<< HEAD
     pub registry: IMultiTokenCategoryRegistryDispatcher,
-    pub proposal: ISimpleLoanSimpleProposalDispatcher,
-=======
-    pub registry: IMultitokenCategoryRegistryDispatcher,
     pub proposal_simple: ISimpleLoanSimpleProposalDispatcher,
     pub proposal_fungible: ISimpleLoanFungibleProposalDispatcher,
     pub proposal_dutch: ISimpleLoanDutchAuctionProposalDispatcher,
     pub proposal_list: ISimpleLoanListProposalDispatcher,
->>>>>>> 366d266f
     pub loan_token: IPwnLoanDispatcher,
     pub loan: IPwnSimpleLoanDispatcher,
     pub t20: ERC20ABIDispatcher,
@@ -163,11 +158,7 @@
 
     let contract = declare("MultiTokenCategoryRegistry").unwrap();
     let (registry_address, _) = contract.deploy(@array![]).unwrap();
-<<<<<<< HEAD
     let registry = IMultiTokenCategoryRegistryDispatcher { contract_address: registry_address };
-=======
-    let registry = IMultitokenCategoryRegistryDispatcher { contract_address: registry_address };
->>>>>>> 366d266f
 
     let contract = declare("PwnSimpleLoan").unwrap();
     let (loan_address, _) = contract
@@ -385,14 +376,10 @@
     stop_cheat_caller_address(setup.loan.contract_address);
 }
 
-<<<<<<< HEAD
-pub fn erc20_mint(erc20: ContractAddress, receiver: ContractAddress, amount: u256) {
-=======
 pub(crate) fn erc20_mint(erc20: ContractAddress, receiver: ContractAddress, amount: u256) {
     let current_balance = ERC20ABIDispatcher { contract_address: erc20 }.balance_of(receiver);
     let total_supply = ERC20ABIDispatcher { contract_address: erc20 }.total_supply();
 
->>>>>>> 366d266f
     store(
         erc20,
         map_entry_address(selector!("ERC20_total_supply"), array![].span(),),
@@ -405,16 +392,12 @@
     );
 }
 
-<<<<<<< HEAD
-pub fn erc721_mint(erc721: ContractAddress, receiver: ContractAddress, id: u256) {
-=======
 fn erc721_mint(erc721: ContractAddress, receiver: ContractAddress, id: u256) {
     let mut id_serialized: Array<felt252> = array![];
     id.serialize(ref id_serialized);
 
     let mut receiver_serialized: Array<felt252> = array![];
     receiver.serialize(ref receiver_serialized);
->>>>>>> 366d266f
     store(
         erc721,
         map_entry_address(selector!("ERC721_owners"), id_serialized.span(),),
