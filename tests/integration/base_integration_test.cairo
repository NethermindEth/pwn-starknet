use core::result::ResultTrait;
use core::traits::Into;
use openzeppelin::account::interface::{IPublicKeyDispatcher, IPublicKeyDispatcherTrait};
use openzeppelin::token::{
    erc20::interface::{ERC20ABIDispatcher, ERC20ABIDispatcherTrait},
    erc721::interface::{ERC721ABIDispatcher, ERC721ABIDispatcherTrait},
    erc1155::interface::{ERC1155ABIDispatcher, ERC1155ABIDispatcherTrait}
};
use pwn::config::interface::IPwnConfigDispatcher;
use pwn::hub::{pwn_hub::{PwnHub, IPwnHubDispatcher, IPwnHubDispatcherTrait}, pwn_hub_tags};
use pwn::loan::lib::signature_checker::Signature;
use pwn::loan::terms::simple::loan::{
    interface::{IPwnSimpleLoanDispatcher, IPwnSimpleLoanDispatcherTrait},
    types::{LenderSpec, ProposalSpec, CallerSpec}
};
use pwn::loan::terms::simple::proposal::simple_loan_simple_proposal::{
    SimpleLoanSimpleProposal::Proposal, ISimpleLoanSimpleProposalDispatcher,
    ISimpleLoanSimpleProposalDispatcherTrait
};
use pwn::loan::token::pwn_loan::IPwnLoanDispatcher;
use pwn::mocks::{erc20::ERC20Mock, erc721::ERC721Mock, erc1155::ERC1155Mock};
use pwn::multitoken::{
<<<<<<< HEAD
    library::MultiToken, category_registry::IMultiTokenCategoryRegistryDispatcher
=======
    library::MultiToken,
    category_registry::{
        IMultitokenCategoryRegistryDispatcher, IMultitokenCategoryRegistryDispatcherTrait
    }
>>>>>>> 6ac43669
};
use pwn::nonce::revoked_nonce::IRevokedNonceDispatcher;
use snforge_std::signature::stark_curve::{
    StarkCurveKeyPairImpl, StarkCurveSignerImpl, StarkCurveVerifierImpl
};
use snforge_std::signature::{KeyPairTrait, KeyPair};
use snforge_std::{
    declare, ContractClassTrait, store, load, map_entry_address, start_cheat_caller_address,
    cheat_caller_address_global, spy_events, EventSpy, EventSpyTrait, EventSpyAssertionsTrait,
    cheat_block_timestamp_global, stop_cheat_caller_address
};
use starknet::ContractAddress;

pub const E18: u256 = 1_000_000_000_000_000_000;
pub const _7_DAYS: u64 = 60 * 60 * 24 * 7;

pub fn lender() -> ContractAddress {
    starknet::contract_address_const::<'lenderPK'>()
}
// pub fn borrower() -> ContractAddress {
//     starknet::contract_address_const::<'borrowerPK'>()
// }
pub fn protocol_timelock() -> ContractAddress {
    starknet::contract_address_const::<'protocolTimeLock'>()
}

#[derive(Copy, Drop)]
pub struct Setup {
<<<<<<< HEAD
    hub: IPwnHubDispatcher,
    config: IPwnConfigDispatcher,
    nonce: IRevokedNonceDispatcher,
    registry: IMultiTokenCategoryRegistryDispatcher,
    proposal: ISimpleLoanSimpleProposalDispatcher,
    loan_token: IPwnLoanDispatcher,
    loan: IPwnSimpleLoanDispatcher,
    t20: ERC20ABIDispatcher,
    t721: ERC721ABIDispatcher,
    t1155: ERC1155ABIDispatcher,
    credit: ERC20ABIDispatcher,
    simple_proposal: Proposal,
    signer: IPublicKeyDispatcher,
    key_pair: KeyPair<felt252, felt252>
=======
    pub hub: IPwnHubDispatcher,
    pub config: IPwnConfigDispatcher,
    pub nonce: IRevokedNonceDispatcher,
    pub registry: IMultitokenCategoryRegistryDispatcher,
    pub proposal: ISimpleLoanSimpleProposalDispatcher,
    pub loan_token: IPwnLoanDispatcher,
    pub loan: IPwnSimpleLoanDispatcher,
    pub t20: ERC20ABIDispatcher,
    pub t721: ERC721ABIDispatcher,
    pub t1155: ERC1155ABIDispatcher,
    pub credit: ERC20ABIDispatcher,
    pub simple_proposal: Proposal,
    pub borrower: IPublicKeyDispatcher,
    pub key_pair: KeyPair<felt252, felt252>
>>>>>>> 6ac43669
}

pub fn setup() -> Setup {
    let contract = declare("PwnHub").unwrap();
    let (hub_address, _) = contract.deploy(@array![]).unwrap();
    let hub = IPwnHubDispatcher { contract_address: hub_address };
    println!("hub_address: {:?}", hub_address);

    let contract = declare("PwnConfig").unwrap();
    let (config_address, _) = contract.deploy(@array![]).unwrap();
    let config = IPwnConfigDispatcher { contract_address: config_address };
    println!("config_address: {:?}", config_address);

    let contract = declare("RevokedNonce").unwrap();
    let (nonce_address, _) = contract
        .deploy(@array![hub_address.into(), pwn_hub_tags::ACTIVE_LOAN])
        .unwrap();
    let nonce = IRevokedNonceDispatcher { contract_address: nonce_address };
    println!("nonce_address: {:?}", nonce_address);

    let contract = declare("SimpleLoanSimpleProposal").unwrap();
    let (proposal_address, _) = contract
        .deploy(
            @array![
                hub_address.into(), nonce_address.into(), config_address.into(), 'name', 'version'
            ]
        )
        .unwrap();
    let proposal = ISimpleLoanSimpleProposalDispatcher { contract_address: proposal_address };
    println!("proposal_address: {:?}", proposal_address);

    let contract = declare("PwnLoan").unwrap();
    let (loan_token_address, _) = contract.deploy(@array![hub_address.into()]).unwrap();
    let loan_token = IPwnLoanDispatcher { contract_address: loan_token_address };
    println!("loan_token_address: {:?}", loan_token_address);

    let contract = declare("MultiTokenCategoryRegistry").unwrap();
    let (registry_address, _) = contract.deploy(@array![]).unwrap();
<<<<<<< HEAD
    let registry = IMultiTokenCategoryRegistryDispatcher { contract_address: registry_address };
=======
    let registry = IMultitokenCategoryRegistryDispatcher { contract_address: registry_address };
    println!("registry_address: {:?}", registry_address);
>>>>>>> 6ac43669

    let contract = declare("PwnSimpleLoan").unwrap();
    let (loan_address, _) = contract
        .deploy(
            @array![
                hub_address.into(),
                loan_token_address.into(),
                config_address.into(),
                nonce_address.into(),
                registry_address.into()
            ]
        )
        .unwrap();
    let loan = IPwnSimpleLoanDispatcher { contract_address: loan_address };
    println!("loan_address: {:?}", loan_address);

    let erc20_contract = declare("ERC20Mock").unwrap();
    let (t20_address, _) = erc20_contract.deploy(@array![]).unwrap();
    let t20 = ERC20ABIDispatcher { contract_address: t20_address };
    registry.register_category_value(t20_address, MultiToken::Category::ERC20.into());
    println!("t20_address: {:?}", t20_address);

    let erc721_contract = declare("ERC721Mock").unwrap();
    let (t721_address, _) = erc721_contract.deploy(@array![]).unwrap();
    let t721 = ERC721ABIDispatcher { contract_address: t721_address };
    registry.register_category_value(t721_address, MultiToken::Category::ERC721.into());
    println!("t721_address: {:?}", t721_address);

    let erc1155_contract = declare("ERC1155Mock").unwrap();
    let (t1155_address, _) = erc1155_contract.deploy(@array![]).unwrap();
    let t1155 = ERC1155ABIDispatcher { contract_address: t1155_address };
    registry.register_category_value(t1155_address, MultiToken::Category::ERC1155.into());
    println!("t1155_address: {:?}", t1155_address);

    let (credit_address, _) = erc20_contract.deploy(@array![]).unwrap();
    let credit = ERC20ABIDispatcher { contract_address: credit_address };
    registry.register_category_value(credit_address, MultiToken::Category::ERC20.into());
    println!("credit_address: {:?}", credit_address);

    let key_pair = KeyPairTrait::<felt252, felt252>::generate();

    let contract = declare("AccountUpgradeable").unwrap();
    let (account_address, _) = contract.deploy(@array![key_pair.public_key]).unwrap();
    let borrower = IPublicKeyDispatcher { contract_address: account_address };

    hub.set_tag(proposal_address, pwn_hub_tags::LOAN_PROPOSAL, true);
    hub.set_tag(proposal_address, pwn_hub_tags::ACTIVE_LOAN, true);
    hub.set_tag(loan_address, pwn_hub_tags::ACTIVE_LOAN, true);

    let simple_proposal = Proposal {
        collateral_category: MultiToken::Category::ERC1155,
        collateral_address: t1155_address,
        collateral_id: 42,
        collateral_amount: 10 * E18,
        check_collateral_state_fingerprint: false,
        collateral_state_fingerprint: 0,
        credit_address: credit_address,
        credit_amount: 100 * E18,
        available_credit_limit: 0,
        fixed_interest_amount: 10 * E18,
        accruing_interest_APR: 0,
        duration: 3000,
        expiration: starknet::get_block_timestamp() + _7_DAYS,
        allowed_acceptor: borrower.contract_address,
        proposer: lender(),
        proposer_spec_hash: loan.get_lender_spec_hash(LenderSpec { source_of_funds: lender() }),
        is_offer: true,
        refinancing_loan_id: 0,
        nonce_space: 0,
        nonce: 0,
        loan_contract: loan_address,
    };

    Setup {
        hub,
        config,
        nonce,
        registry,
        proposal,
        loan_token,
        loan,
        t20,
        t721,
        t1155,
        credit,
        simple_proposal,
        borrower,
        key_pair
    }
}

pub(crate) fn _sign(digest: felt252, key_pair: KeyPair<felt252, felt252>) -> Signature {
    let (r, s): (felt252, felt252) = key_pair.sign(digest).unwrap();
    Signature { r, s }
}

pub(crate) fn _create_erc20_loan(setup: Setup) -> felt252 {
    let mut simple_proposal = setup.simple_proposal;
    simple_proposal.collateral_category = MultiToken::Category::ERC20;
    simple_proposal.collateral_address = setup.t20.contract_address;
    simple_proposal.collateral_id = 0;
    simple_proposal.collateral_amount = 10 * E18;

    erc20_mint(setup.t20.contract_address, setup.borrower.contract_address, 10 * E18);

    start_cheat_caller_address(setup.t20.contract_address, setup.borrower.contract_address);
    setup.t20.approve(setup.loan.contract_address, E18);
    stop_cheat_caller_address(setup.t20.contract_address);

    _create_loan(setup, simple_proposal, '')
}

pub(crate) fn _create_erc721_loan(setup: Setup) -> felt252 {
    let mut simple_proposal = setup.simple_proposal;
    simple_proposal.collateral_category = MultiToken::Category::ERC721;
    simple_proposal.collateral_address = setup.t721.contract_address;
    simple_proposal.collateral_id = 42;
    simple_proposal.collateral_amount = 0;

    erc721_mint(setup.t721.contract_address, setup.borrower.contract_address, 42);

    start_cheat_caller_address(setup.t721.contract_address, setup.borrower.contract_address);
    setup.t721.approve(setup.loan.contract_address, 42);
    stop_cheat_caller_address(setup.t721.contract_address);

    _create_loan(setup, simple_proposal, '')
}

pub(crate) fn _create_erc1155_loan(setup: Setup) -> felt252 {
    _create_erc1155_loan_failing(setup, '')
}

pub(crate) fn _create_erc1155_loan_failing(setup: Setup, revert_data: felt252) -> felt252 {
    let mut simple_proposal = setup.simple_proposal;
    simple_proposal.collateral_category = MultiToken::Category::ERC1155;
    simple_proposal.collateral_address = setup.t1155.contract_address;
    simple_proposal.collateral_id = 42;
    simple_proposal.collateral_amount = 10 * E18;

    erc1155_mint(setup.t1155.contract_address, setup.borrower.contract_address, 42, 10 * E18);

    start_cheat_caller_address(setup.t1155.contract_address, setup.borrower.contract_address);
    setup.t1155.set_approval_for_all(setup.loan.contract_address, true);
    stop_cheat_caller_address(setup.t1155.contract_address);

    _create_loan(setup, simple_proposal, revert_data)
}

pub(crate) fn _create_loan(setup: Setup, _proposal: Proposal, revert_data: felt252) -> felt252 {
    let signature = _sign(setup.proposal.get_proposal_hash(_proposal), setup.key_pair);

    erc20_mint(setup.credit.contract_address, lender(), 100 * E18);

    start_cheat_caller_address(setup.credit.contract_address, lender());
    setup.credit.approve(setup.loan_token.contract_address, 100 * E18);
    stop_cheat_caller_address(setup.credit.contract_address);

    if revert_data != '' {
        panic!("{}", revert_data);
    }

    let proposal_data = setup.proposal.encode_proposal_data(_proposal);
    let proposal_spec = ProposalSpec {
        proposal_contract: setup.proposal.contract_address,
        proposal_data,
        proposal_inclusion_proof: array![],
        signature
    };
    let lender_spec = LenderSpec { source_of_funds: lender() };
    let caller_spec = CallerSpec {
        refinancing_loan_id: 0, revoke_nonce: false, nonce: 0, permit_data: 0
    };

    start_cheat_caller_address(setup.loan.contract_address, setup.borrower.contract_address);
    let loan_id = setup.loan.create_loan(proposal_spec, lender_spec, caller_spec, Option::None);
    stop_cheat_caller_address(setup.loan.contract_address);

    loan_id
}

pub(crate) fn _repay_loan(setup: Setup, loan_id: felt252,) {
    _repay_loan_failing(setup, loan_id, '')
}

pub(crate) fn _repay_loan_failing(setup: Setup, loan_id: felt252, revert_data: felt252) {
    erc20_mint(setup.credit.contract_address, setup.borrower.contract_address, 10 * E18);

    start_cheat_caller_address(setup.credit.contract_address, setup.borrower.contract_address);
    setup.credit.approve(setup.loan_token.contract_address, 10 * E18);
    stop_cheat_caller_address(setup.credit.contract_address);

    if revert_data != '' {
        panic!("{}", revert_data);
    }

    start_cheat_caller_address(setup.loan.contract_address, setup.borrower.contract_address);
    setup.loan.repay_loan(loan_id, '');
    stop_cheat_caller_address(setup.loan.contract_address);
}

pub fn erc20_mint(erc20: ContractAddress, receiver: ContractAddress, amount: u256) {
    store(
        erc20,
        map_entry_address(selector!("ERC20_total_supply"), array![].span(),),
        array![amount.try_into().unwrap()].span()
    );
    store(
        erc20,
        map_entry_address(selector!("ERC20_balances"), array![receiver.into()].span(),),
        array![amount.try_into().unwrap()].span()
    );
}

pub fn erc721_mint(erc721: ContractAddress, receiver: ContractAddress, id: u256) {
    store(
        erc721,
        map_entry_address(selector!("ERC721_owners"), array![id.try_into().unwrap()].span(),),
        array![receiver.into()].span()
    );
    store(
        erc721,
        map_entry_address(selector!("ERC721_balances"), array![receiver.into()].span(),),
        array![1.try_into().unwrap()].span()
    );
}


fn erc1155_mint(erc1155: ContractAddress, receiver: ContractAddress, id: u256, amount: u256) {
    let mut serialized: Array<felt252> = array![];
    id.serialize(ref serialized);
    receiver.serialize(ref serialized);

    store(
        erc1155,
        map_entry_address(selector!("ERC1155_balances"), serialized.span(),),
        array![amount.try_into().unwrap()].span()
    );
}<|MERGE_RESOLUTION|>--- conflicted
+++ resolved
@@ -20,14 +20,10 @@
 use pwn::loan::token::pwn_loan::IPwnLoanDispatcher;
 use pwn::mocks::{erc20::ERC20Mock, erc721::ERC721Mock, erc1155::ERC1155Mock};
 use pwn::multitoken::{
-<<<<<<< HEAD
-    library::MultiToken, category_registry::IMultiTokenCategoryRegistryDispatcher
-=======
     library::MultiToken,
     category_registry::{
-        IMultitokenCategoryRegistryDispatcher, IMultitokenCategoryRegistryDispatcherTrait
+        IMultiTokenCategoryRegistryDispatcher, IMultiTokenCategoryRegistryDispatcherTrait
     }
->>>>>>> 6ac43669
 };
 use pwn::nonce::revoked_nonce::IRevokedNonceDispatcher;
 use snforge_std::signature::stark_curve::{
@@ -56,26 +52,10 @@
 
 #[derive(Copy, Drop)]
 pub struct Setup {
-<<<<<<< HEAD
-    hub: IPwnHubDispatcher,
-    config: IPwnConfigDispatcher,
-    nonce: IRevokedNonceDispatcher,
-    registry: IMultiTokenCategoryRegistryDispatcher,
-    proposal: ISimpleLoanSimpleProposalDispatcher,
-    loan_token: IPwnLoanDispatcher,
-    loan: IPwnSimpleLoanDispatcher,
-    t20: ERC20ABIDispatcher,
-    t721: ERC721ABIDispatcher,
-    t1155: ERC1155ABIDispatcher,
-    credit: ERC20ABIDispatcher,
-    simple_proposal: Proposal,
-    signer: IPublicKeyDispatcher,
-    key_pair: KeyPair<felt252, felt252>
-=======
     pub hub: IPwnHubDispatcher,
     pub config: IPwnConfigDispatcher,
     pub nonce: IRevokedNonceDispatcher,
-    pub registry: IMultitokenCategoryRegistryDispatcher,
+    pub registry: IMultiTokenCategoryRegistryDispatcher,
     pub proposal: ISimpleLoanSimpleProposalDispatcher,
     pub loan_token: IPwnLoanDispatcher,
     pub loan: IPwnSimpleLoanDispatcher,
@@ -86,7 +66,6 @@
     pub simple_proposal: Proposal,
     pub borrower: IPublicKeyDispatcher,
     pub key_pair: KeyPair<felt252, felt252>
->>>>>>> 6ac43669
 }
 
 pub fn setup() -> Setup {
@@ -125,12 +104,7 @@
 
     let contract = declare("MultiTokenCategoryRegistry").unwrap();
     let (registry_address, _) = contract.deploy(@array![]).unwrap();
-<<<<<<< HEAD
     let registry = IMultiTokenCategoryRegistryDispatcher { contract_address: registry_address };
-=======
-    let registry = IMultitokenCategoryRegistryDispatcher { contract_address: registry_address };
-    println!("registry_address: {:?}", registry_address);
->>>>>>> 6ac43669
 
     let contract = declare("PwnSimpleLoan").unwrap();
     let (loan_address, _) = contract
