--- conflicted
+++ resolved
@@ -14,17 +14,10 @@
     mod vault_test;
 }
 
-<<<<<<< HEAD
-pub mod integration {
-    pub mod base_integration_test;
-    pub mod protocol_integrity_test;
-    pub mod simple_loan_integration_test;
-=======
 mod integration {
     pub mod base_integration_test;
     mod protocol_integrity_test;
     mod simple_loan_integration_test;
->>>>>>> 25b528b8
 }
 
 pub mod utils {
