--- conflicted
+++ resolved
@@ -24,13 +24,10 @@
 
 pub mod utils {
     pub mod simple_loan_proposal_component_mock;
-<<<<<<< HEAD
     pub mod token;
-=======
 }
 
 mod fork {
     mod deployed_protocol_test;
     mod use_cases_test;
->>>>>>> a3ea8bf1
 }