pub mod config {
    pub mod interface;
    pub mod pwn_config;
}

pub mod hub {
    pub mod pwn_hub;
    pub mod pwn_hub_tags;
}

pub mod interfaces {
    pub mod fingerprint_computer;
    pub mod pool_adapter;
}

pub mod loan {
    pub mod lib {
        pub mod fee_calculator;
        pub mod math;
        pub mod merkle_proof;
        pub mod serialization;
        pub mod signature_checker;
    }

    pub mod terms {
        pub mod simple {
            pub mod loan {
                mod error;
                mod interface;
                mod pwn_simple_loan;
                pub mod types;
            }

            pub mod proposal {
                pub mod simple_loan_dutch_auction_proposal;
<<<<<<< HEAD
                mod simple_loan_fungible_proposal;
                mod simple_loan_list_proposal;
                pub mod simple_loan_proposal;
                pub mod simple_loan_simple_proposal;
=======
                pub mod simple_loan_fungible_proposal;
                pub mod simple_loan_list_proposal;
                pub mod simple_loan_proposal;
                mod simple_loan_simple_proposal;
>>>>>>> d134fd03
            }
        }
    }

    mod token {
        pub mod pwn_loan;
    }

    pub mod vault {
        pub mod permit;
        pub mod pwn_vault;
    }
}

pub mod multitoken {
    pub mod category_registry;
    pub mod library;
}

pub mod nonce {
    pub mod revoked_nonce;
}

impl ContractAddressDefault of Default<starknet::ContractAddress> {
    #[inline(always)]
    fn default() -> starknet::ContractAddress nopanic {
        starknet::contract_address_const::<0>()
    }
}<|MERGE_RESOLUTION|>--- conflicted
+++ resolved
@@ -33,17 +33,10 @@
 
             pub mod proposal {
                 pub mod simple_loan_dutch_auction_proposal;
-<<<<<<< HEAD
-                mod simple_loan_fungible_proposal;
-                mod simple_loan_list_proposal;
-                pub mod simple_loan_proposal;
-                pub mod simple_loan_simple_proposal;
-=======
                 pub mod simple_loan_fungible_proposal;
                 pub mod simple_loan_list_proposal;
                 pub mod simple_loan_proposal;
-                mod simple_loan_simple_proposal;
->>>>>>> d134fd03
+                pub mod simple_loan_simple_proposal;
             }
         }
     }
