--- conflicted
+++ resolved
@@ -34,15 +34,10 @@
             pub mod proposal {
                 pub mod simple_loan_dutch_auction_proposal;
                 mod simple_loan_fungible_proposal;
-<<<<<<< HEAD
-                mod simple_loan_list_proposal;
+                pub mod simple_loan_list_proposal;
                 pub mod simple_loan_proposal;
                 pub mod simple_loan_simple_proposal;
-=======
-                pub mod simple_loan_list_proposal;
-                pub mod simple_loan_proposal;
-                mod simple_loan_simple_proposal;
->>>>>>> b459f17d
+
             }
         }
     }
