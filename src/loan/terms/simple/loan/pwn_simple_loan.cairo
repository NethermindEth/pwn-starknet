--- conflicted
+++ resolved
@@ -191,28 +191,7 @@
         revoked_nonce: ContractAddress,
         category_registry: ContractAddress,
     ) {
-<<<<<<< HEAD
-        let hub_dispatcher = IPwnHubDispatcher { contract_address: hub };
-        let loan_token_dispatcher = IPwnLoanDispatcher { contract_address: loan_token };
-        let config_dispatcher = IPwnConfigDispatcher { contract_address: config };
-        let revoked_nonce_dispatcher = IRevokedNonceDispatcher { contract_address: revoked_nonce };
-        let category_registry_dispatcher = IMultiTokenCategoryRegistryDispatcher {
-            contract_address: category_registry
-        };
-        self.hub.write(hub_dispatcher);
-        self.loan_token.write(loan_token_dispatcher);
-        self.config.write(config_dispatcher);
-        self.revoked_nonce.write(revoked_nonce_dispatcher);
-        self.category_registry.write(category_registry_dispatcher);
-        let hash_elements: Array<felt252> = array![
-            BASE_DOMAIN_SEPARATOR, starknet::get_contract_address().into()
-        ];
-        let domain_separator = poseidon_hash_span(hash_elements.span());
-        self.domain_separator.write(domain_separator);
-        self.src5.register_interface(interface::IERC1155_RECEIVER_ID);
-=======
         self.initializer(hub, loan_token, config, revoked_nonce, category_registry);
->>>>>>> a3ea8bf1
     }
 
     #[abi(embed_v0)]
@@ -815,7 +794,7 @@
             let revoked_nonce_dispatcher = IRevokedNonceDispatcher {
                 contract_address: revoked_nonce
             };
-            let category_registry_dispatcher = IMultitokenCategoryRegistryDispatcher {
+            let category_registry_dispatcher = IMultiTokenCategoryRegistryDispatcher {
                 contract_address: category_registry
             };
             self.hub.write(hub_dispatcher);
