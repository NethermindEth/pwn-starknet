use starknet::ContractAddress;

#[starknet::interface]
pub trait IPwnLoan<TState> {
    fn mint(ref self: TState, owner: ContractAddress) -> felt252;
    fn burn(ref self: TState, loan_id: felt252);
    fn name(self: @TState) -> ByteArray;
    fn symbol(self: @TState) -> ByteArray;
    fn token_uri(self: @TState, loan_id: felt252) -> ByteArray;
    fn tokenUri(self: @TState, loan_id: felt252) -> ByteArray;
    fn hub(self: @TState) -> ContractAddress;
    fn last_loan_id(self: @TState) -> felt252;
    fn loan_contract(self: @TState, loan_id: felt252) -> ContractAddress;
}

#[starknet::interface]
pub trait IPwnLoadMetadataProvider<TState> {
    fn loan_metadata_uri(ref self: TState) -> ByteArray;
}

//! The `PwnLoan` module is a core component within the PWN ecosystem, enabling the minting,
//! burning, and metadata management of loan tokens. This module integrates ERC721 and SRC5
//! standards, providing a robust framework for handling loan-related tokens.
//!
//! # Features
//!
//! - **Minting and Burning**: Functions for creating and destroying loan tokens, ensuring proper
//!   lifecycle management.
//! - **Metadata Management**: Provides functionalities to access loan token metadata, including
//!   name, symbol, and URI.
//! - **Interface Compliance**: Implements ERC721 and SRC5 interfaces for compatibility with
//!   existing token standards.
//!
//! # Components
//!
//! - `ERC721Component`: A component that provides ERC721 standard functionalities.
//! - `SRC5Component`: A component that ensures SRC5 compliance for introspection capabilities.
//! - `Err`: Contains error handling functions for various invalid operations and conditions.
//!
//! # Constants
//!
//! - `IERC721_ID`: The interface ID for ERC721, used to register the interface within the module.
//! - `BASE_DOMAIN_SEPARATOR`: A constant used in computing domain separators for hashing purposes.
//!
//! This module is designed to provide a comprehensive and secure system for managing loan tokens,
//! integrating seamlessly with other components of the PWN ecosystem and Starknet platform.

#[starknet::contract]
pub mod PwnLoan {
    use openzeppelin_introspection::src5::SRC5Component;
    use openzeppelin_token::erc721::{
        erc721::{ERC721Component, ERC721HooksEmptyImpl}, interface::IERC721_ID
    };

    use pwn::hub::{pwn_hub_tags, pwn_hub::{IPwnHubDispatcher, IPwnHubDispatcherTrait}};
    use starknet::storage::Map;
    use starknet::{ContractAddress, get_caller_address, contract_address_const};
    use super::{IPwnLoadMetadataProviderDispatcher, IPwnLoadMetadataProviderDispatcherTrait};

    component!(path: ERC721Component, storage: erc721, event: ERC721Event);
    component!(path: SRC5Component, storage: src5, event: SRC5Event);

    #[abi(embed_v0)]
    impl ERC721MixinImpl = ERC721Component::ERC721Impl<ContractState>;
    #[abi(embed_v0)]
    impl ERC721CamelOnlyImpl = ERC721Component::ERC721CamelOnlyImpl<ContractState>;
    impl ERC721InternalImpl = ERC721Component::InternalImpl<ContractState>;
    #[abi(embed_v0)]
    impl SRC5Impl = SRC5Component::SRC5Impl<ContractState>;
    impl SRC5InternalImpl = SRC5Component::InternalImpl<ContractState>;

    #[storage]
    struct Storage {
        hub: IPwnHubDispatcher,
        last_loan_id: felt252,
        loan_contract: Map<felt252, ContractAddress>,
        #[substorage(v0)]
        erc721: ERC721Component::Storage,
        #[substorage(v0)]
        src5: SRC5Component::Storage,
    }

    #[event]
    #[derive(Drop, starknet::Event)]
    pub enum Event {
        LoanMinted: LoanMinted,
        LoanBurned: LoanBurned,
        #[flat]
        ERC721Event: ERC721Component::Event,
        #[flat]
        SRC5Event: SRC5Component::Event,
    }

    #[derive(Drop, starknet::Event)]
    pub struct LoanMinted {
        pub loan_id: felt252,
        pub loan_contract: ContractAddress,
        pub owner: ContractAddress,
    }

    #[derive(Drop, starknet::Event)]
    pub struct LoanBurned {
        pub loan_id: felt252,
    }

    pub mod Err {
        pub fn INVALID_LOAN_CONTRACT_CALLER() {
            panic!("PWNLOAN.burn caller is not a loan contract that minted the LOAN token");
        }
        pub fn CALLER_MISSING_HUB_TAG(tag: felt252) {
            panic!("Caller is missing a PWN Hub tag. Tag: {:?}", tag);
        }
    }

    fn only_active_loan(ref self: ContractState, caller: ContractAddress) {
        let has_tag = self.hub.read().has_tag(caller, pwn_hub_tags::ACTIVE_LOAN);
        if !has_tag {
            Err::CALLER_MISSING_HUB_TAG(pwn_hub_tags::ACTIVE_LOAN);
        }
    }

    #[constructor]
    fn constructor(ref self: ContractState, hub: ContractAddress) {
        self.hub.write(IPwnHubDispatcher { contract_address: hub });
        self.erc721.ERC721_name.write("PWN LOAN");
        self.erc721.ERC721_symbol.write("LOAN");

        self.src5.register_interface(IERC721_ID);
    }

    #[abi(embed_v0)]
    impl IPwnLoanImpl of super::IPwnLoan<ContractState> {
        /// Mints a new loan token and assigns it to the specified owner.
        ///
        /// # Parameters
        /// - `owner`: The `ContractAddress` of the new token's owner.
        ///
        /// # Returns
        /// The unique identifier (`felt252`) for the newly minted loan token.
        ///
        /// # Emits
        /// - `LoanMinted`: Emitted when a new loan token is successfully minted.
        ///
        /// # Errors
        /// - `CALLER_MISSING_HUB_TAG`: If the caller is missing the required hub tag.
        fn mint(ref self: ContractState, owner: ContractAddress) -> felt252 {
            let caller = get_caller_address();
            only_active_loan(ref self, caller);

            self.last_loan_id.write(self.last_loan_id.read() + 1);
            let loan_id: felt252 = self.last_loan_id.read();

            self.loan_contract.write(loan_id, caller);

            self.erc721.mint(owner, loan_id.into());

            self.emit(LoanMinted { loan_id, loan_contract: caller, owner, });

            loan_id
        }

        /// Burns a specified loan token, effectively destroying it.
        ///
        /// # Parameters
        /// - `loan_id`: The unique identifier (`felt252`) of the loan token to be burned.
        ///
        /// # Emits
        /// - `LoanBurned`: Emitted when a loan token is successfully burned.
        ///
        /// # Errors
        /// - `INVALID_LOAN_CONTRACT_CALLER`: If the caller is not the contract that minted the loan
        /// token.
        fn burn(ref self: ContractState, loan_id: felt252) {
            if self.loan_contract.read(loan_id) != get_caller_address() {
                Err::INVALID_LOAN_CONTRACT_CALLER();
            }

            self.loan_contract.write(loan_id, contract_address_const::<0>());
            self.erc721.burn(loan_id.into());

            self.emit(LoanBurned { loan_id });
        }

        /// Retrieves the name of the loan token.
        ///
        /// # Returns
        /// A `ByteArray` containing the name of the token.
        fn name(self: @ContractState) -> ByteArray {
            self.erc721.ERC721_name.read()
        }

        /// Retrieves the symbol of the loan token.
        ///
        /// # Returns
        /// A `ByteArray` containing the symbol of the token.
        fn symbol(self: @ContractState) -> ByteArray {
            self.erc721.ERC721_symbol.read()
        }

        /// Retrieves the metadata URI for a specified loan token.
        ///
        /// # Parameters
        /// - `loan_id`: The unique identifier (`felt252`) of the loan token.
        ///
        /// # Returns
        /// A `ByteArray` containing the metadata URI of the token.
        ///
        /// # Errors
        /// - `TOKEN_NOT_OWNED`: If the specified token is not owned by the caller.
        fn token_uri(self: @ContractState, loan_id: felt252) -> ByteArray {
            self.erc721._require_owned(loan_id.into());

            IPwnLoadMetadataProviderDispatcher {
                contract_address: self.loan_contract.read(loan_id)
            }
                .loan_metadata_uri()
        }

        /// Retrieves the metadata URI for a specified loan token.
        ///
        /// This function is an alias for `token_uri` to support different naming conventions.
        ///
        /// # Parameters
        /// - `loan_id`: The unique identifier (`felt252`) of the loan token.
        ///
        /// # Returns
        /// A `ByteArray` containing the metadata URI of the token.
        ///
        /// # Errors
        /// - `TOKEN_NOT_OWNED`: If the specified token is not owned by the caller.
        fn tokenUri(self: @ContractState, loan_id: felt252) -> ByteArray {
            self.erc721._require_owned(loan_id.into());

            IPwnLoadMetadataProviderDispatcher {
                contract_address: self.loan_contract.read(loan_id)
            }
                .loan_metadata_uri()
        }
<<<<<<< HEAD

        fn hub(self: @ContractState) -> ContractAddress {
            self.hub.read().contract_address
        }

        fn last_loan_id(self: @ContractState) -> felt252 {
            self.last_loan_id.read()
        }

        fn loan_contract(self: @ContractState, loan_id: felt252) -> ContractAddress {
            self.loan_contract.read(loan_id)
        }
=======
        //Note: IERC5646-getStateFingerprint cannot be integrated. ERC5646 is not supported in
    //Cairo.
>>>>>>> 4686ab3e
    }
}<|MERGE_RESOLUTION|>--- conflicted
+++ resolved
@@ -236,7 +236,6 @@
             }
                 .loan_metadata_uri()
         }
-<<<<<<< HEAD
 
         fn hub(self: @ContractState) -> ContractAddress {
             self.hub.read().contract_address
@@ -249,9 +248,7 @@
         fn loan_contract(self: @ContractState, loan_id: felt252) -> ContractAddress {
             self.loan_contract.read(loan_id)
         }
-=======
         //Note: IERC5646-getStateFingerprint cannot be integrated. ERC5646 is not supported in
     //Cairo.
->>>>>>> 4686ab3e
     }
 }