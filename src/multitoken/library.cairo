--- conflicted
+++ resolved
@@ -23,11 +23,7 @@
 
     const CATEGORY_NOT_REGISTERED: u8 = 255;
 
-<<<<<<< HEAD
-    #[derive(Copy, Default, Drop, Serde, starknet::Store, Debug)]
-=======
     #[derive(Copy, Debug, Default, Drop, Serde, starknet::Store)]
->>>>>>> d134fd03
     pub enum Category {
         #[default]
         ERC20,
